'''Module to handle Rosetta Scripts within ProtSLURM'''
# general imports
import os
import time
import logging
from glob import glob
import shutil

# dependencies
import pandas as pd

# custom
import protslurm.config
import protslurm.jobstarters
import protslurm.tools
from protslurm.runners import Runner, RunnerOutput
from protslurm.poses import Poses
from protslurm.jobstarters import JobStarter

# TODO: @Adrian: Setup output of Rosetta scores as .csv instead of default

class Rosetta(Runner):
    '''Class to run general Rosetta applications and collect its outputs into a DataFrame'''
    def __init__(self, script_path: str = protslurm.config.ROSETTA_BIN_PATH, jobstarter: str = None) -> None:
        '''Runner to handle Rosetta within ProtFLOW'''
        if not script_path:
            raise ValueError(f"No path is set for {self}. Either supply when setting up runner, or set the path in the config.py file under ROSETTA_BIN_PATH.")
        self.script_path = script_path
        self.name = "rosetta.py"
        self.index_layers = 1
        self.jobstarter = jobstarter

    def __str__(self):
        return "rosetta.py"

    def setup_executable(self, script_path: str, rosetta_application: str) -> str:
        '''Sets up Rosetta executable.'''
        # if rosetta_application is not provided, check if script_path is executable:
        if not rosetta_application:
            if os.path.isfile(script_path) and os.access(script_path, os.X_OK):
                return script_path
            raise ValueError(f"Rosetta Executable not setup properly. Either provide executable through Runner.script_path or give directly to run(rosetta_application)")

        # if rosetta_application is provided, check if it is executable:
        if os.path.isfile(rosetta_application) and os.access(rosetta_application, os.X_OK):
            return rosetta_application

        # if rosetta_application is not executable, find it at script_dir/rosetta_executable and check if this is executable:
        if os.path.isdir(script_path):
            combined_path = os.path.join(script_path, rosetta_application)
            if os.path.isfile(combined_path) and os.access(combined_path, os.X_OK):
                return combined_path
            raise ValueError(f"Provided rosetta_applicatiaon is not executable: {combined_path}")

        # otherwise raise error for not properly setting up the rosetta script paths.
        raise ValueError(f"No usable Rosetta executable provided. Easiest fix: provide full path to executable with parameter :rosetta_application: in the Rosetta.run() method.")

    def run(self, poses: Poses, prefix: str, jobstarter: JobStarter = None, rosetta_application: str = None, nstruct: int = 1, options: str = None, pose_options: list or str = None, overwrite: bool = False) -> Poses:
        '''Runs rosetta applications'''
        # setup runner:
        work_dir, jobstarter = self.generic_run_setup(
            poses=poses,
            prefix=prefix,
            jobstarters=[jobstarter, self.jobstarter, poses.default_jobstarter]
        )

        # check if script_path / rosetta_application have an executable.
        rosetta_exec = self.setup_executable(self.script_path, rosetta_application)

        # Look for output-file in pdb-dir. If output is present and correct, then skip RosettaScripts.
        rosettascore_path = os.path.join(work_dir, 'rosetta_scores.sc')
        scorefilepath = os.path.join(work_dir, "rosetta_scores.json")
        if not overwrite and os.path.isfile(scorefilepath):
            return RunnerOutput(poses=poses, results=pd.read_json(scorefilepath), prefix=prefix, index_layers=self.index_layers).return_poses()
        elif overwrite and os.path.isdir(work_dir):
            if os.path.isfile(scorefilepath):
                os.remove(scorefilepath)
            if os.path.isfile(scorefilepath):
                os.remove(scorefilepath)

        # parse_options and pose_options:
        if not os.path.isdir(work_dir): os.makedirs(work_dir, exist_ok=True)
        pose_options = self.prep_pose_options(poses, pose_options)

        # write rosettascripts cmds:
        cmds = []
        for pose, pose_opts in zip(poses.df['poses'].to_list(), pose_options):
            for i in range(1, nstruct+1):
                cmds.append(self.write_cmd(pose_path=pose, rosetta_application=rosetta_exec, output_dir=work_dir, i=i, rosettascore_path=rosettascore_path, overwrite=overwrite, options=options, pose_options=pose_opts))

        # run
        jobstarter.start(
            cmds=cmds,
            jobname="rosetta",
            wait=True,
            output_path=f"{work_dir}/"
        )

        # collect scores and rename pdbs.
        time.sleep(10) # Rosetta does not have time to write the last score into the scorefile otherwise?

        # collect scores
        scores = self.collect_scores(work_dir=work_dir, rosettascore_path=rosettascore_path, scorefilepath=scorefilepath)

        return RunnerOutput(poses=poses, results=scores, prefix=prefix, index_layers=self.index_layers).return_poses()

    def write_cmd(self, rosetta_application: str, pose_path: str, output_dir: str, i: int, rosettascore_path: str, overwrite: bool = False, options: str = None, pose_options: str = None):
        '''Writes Command to run ligandmpnn.py'''
<<<<<<< HEAD
=======
        # parse options
        opts, flags = protslurm.runners.parse_generic_options(options, pose_options, sep="-")
        opts = " ".join([f"-{key}={value}" for key, value in opts.items()])
        flags = " -" + " -".join(flags) if flags else ""
>>>>>>> 68572a00

        # check if interfering options were set
        forbidden_options = ['-out:path:all', '-in:file:s', '-out:prefix', '-nstruct', '-out:file:scorefile']
        if (options and any(_ in options for _ in forbidden_options)) or (pose_options and any(_ in pose_options for _ in ['-out:path:all', '-in:file:s', '-out:prefix', '-nstruct', '-out:file:scorefile'])):
            raise KeyError(f"Options and pose options must not contain '-out:path:all', '-in:file:s', '-out:prefix', '-nstruct' or '-out:file:scorefile'!")
        
        if options:
            options = options + f" -out:path:all {output_dir} -in:file:s {pose_path} -out:prefix r{str(i).zfill(4)}_ -out:file:scorefile {rosettascore_path}"
        else:
            options = f"-out:path:all {output_dir} -in:file:s {pose_path} -out:prefix r{str(i).zfill(4)}_ -out:file:scorefile {rosettascore_path}"
        
        if overwrite is True:
            options = options + " -overwrite"

        # parse options
        opts, flags = protslurm.runners.parse_generic_options(options, pose_options)
        

        run_string = f"{rosetta_application} {protslurm.runners.options_flags_to_string(opts, flags, sep='-')}"
        
        return run_string


    def collect_scores(self, work_dir: str, rosettascore_path: str, scorefilepath: str) -> pd.DataFrame:
        '''
        Collects scores and reindexes .pdb files. Stores scores as .json file.
        '''
        def clean_rosetta_scorefile(path_to_file: str, out_path: str) -> str:
            '''cleans a faulty rosetta scorefile'''

            # read in file line-by-line:
            with open(path_to_file, 'r', encoding="UTF-8") as f:
                scores = [line.split() for line in list(f.readlines()[1:])]

            # if any line has a different number of scores than the header (columns), that line will be removed.
            scores_cleaned = [line for line in scores if len(line) == len(scores[0])]
            logging.warning(f"{len(scores) - len(scores_cleaned)} scores were removed from Rosetta scorefile at {path_to_file}")

            # write cleaned scores to file:
            with open(out_path, 'w', encoding="UTF-8") as f:
                f.write("\n".join([",".join(line) for line in scores_cleaned]))
            return out_path

        try:
            scores = pd.read_csv(rosettascore_path, delim_whitespace=True, header=[1], na_filter=True)
        except pd.errors.ParserError:
            logging.warning(f"Error reading Rosetta Scorefile. Removing faulty scorelines. This means that a few calculations will be lost.")
            scores = pd.read_csv(clean_rosetta_scorefile(rosettascore_path, os.path.join(work_dir, "clean_rosetta_scores.sc")))

        # remove rows from df that do not contain scores and remove "description" duplicates, because that's what happens in Rosetta...
        scores = scores[scores["SCORE:"] == "SCORE:"]
        scores = scores.drop_duplicates(subset="description")

        # create reindexed names of relaxed pdb-files: [r0003_pose_unrelaxed_0001.pdb -> pose_unrelaxed_0003.pdb]
        scores.rename(columns={"description": "raw_description"}, inplace=True)
        scores.loc[:, "description"] = scores["raw_description"].str.split("_").str[1:-1].str.join("_") + "_" + scores["raw_description"].str.split("_").str[0].str.replace("r", "")

        # wait for all Rosetta output files to appear in the output directory (for some reason, they are sometimes not there after the runs completed.)
        while len(glob(f"{work_dir}/r*.pdb")) < len(scores):
            time.sleep(1)

        # rename .pdb files in work_dir to the reindexed names.
        names_dict = scores[["raw_description", "description"]].to_dict()
        print(f"Renaming and reindexing {len(scores)} Rosetta output .pdb files")
        for oldname, newname in zip(names_dict["raw_description"].values(), names_dict["description"].values()):
            shutil.move(f"{work_dir}/{oldname}.pdb", (nf := f"{work_dir}/{newname}.pdb"))
            if not os.path.isfile(nf):
                print(f"WARNING: Could not rename file {oldname} to {nf}\n Retrying renaming.")
                shutil.move(f"{work_dir}/{oldname}.pdb", (nf := f"{work_dir}/{newname}.pdb"))

        # Collect information of path to .pdb files into dataframe under "location" column
        scores.loc[:, "location"] = work_dir + "/" + scores["description"] + ".pdb"

        # safetycheck rename all remaining files with r*.pdb into proper filename:
        if (remaining_r_pdbfiles := glob(f"{work_dir}/r*.pdb")):
            for pdb_path in remaining_r_pdbfiles:
                pdb_path = pdb_path.split("/")[-1]
                idx = pdb_path.split("_")[0].replace("r", "")
                new_name = "_".join(pdb_path.split("_")[1:-1]).replace(".pdb", "") + "_" + idx + ".pdb"
                shutil.move(f"{work_dir}/{pdb_path}", f"{work_dir}/{new_name}")

        # reset index and write scores to file
        scores.reset_index(drop="True", inplace=True)
        scores.to_json(scorefilepath)

        return scores<|MERGE_RESOLUTION|>--- conflicted
+++ resolved
@@ -106,33 +106,24 @@
 
     def write_cmd(self, rosetta_application: str, pose_path: str, output_dir: str, i: int, rosettascore_path: str, overwrite: bool = False, options: str = None, pose_options: str = None):
         '''Writes Command to run ligandmpnn.py'''
-<<<<<<< HEAD
-=======
         # parse options
         opts, flags = protslurm.runners.parse_generic_options(options, pose_options, sep="-")
         opts = " ".join([f"-{key}={value}" for key, value in opts.items()])
         flags = " -" + " -".join(flags) if flags else ""
->>>>>>> 68572a00
 
         # check if interfering options were set
-        forbidden_options = ['-out:path:all', '-in:file:s', '-out:prefix', '-nstruct', '-out:file:scorefile']
-        if (options and any(_ in options for _ in forbidden_options)) or (pose_options and any(_ in pose_options for _ in ['-out:path:all', '-in:file:s', '-out:prefix', '-nstruct', '-out:file:scorefile'])):
-            raise KeyError(f"Options and pose options must not contain '-out:path:all', '-in:file:s', '-out:prefix', '-nstruct' or '-out:file:scorefile'!")
+        forbidden_options = ['-out:path:all', '-in:file:s', '-out:prefix', '-out:file:scorefile']
+        if (options and any(opt in options for opt in forbidden_options)) or (pose_options and any(pose_opt in pose_options for pose_opt in forbidden_options)):
+            raise KeyError(f"options and pose_options must not contain '-out:path:all', '-in:file:s', '-out:prefix' or '-out:file:scorefile'!")
         
-        if options:
-            options = options + f" -out:path:all {output_dir} -in:file:s {pose_path} -out:prefix r{str(i).zfill(4)}_ -out:file:scorefile {rosettascore_path}"
-        else:
-            options = f"-out:path:all {output_dir} -in:file:s {pose_path} -out:prefix r{str(i).zfill(4)}_ -out:file:scorefile {rosettascore_path}"
-        
-        if overwrite is True:
-            options = options + " -overwrite"
-
         # parse options
         opts, flags = protslurm.runners.parse_generic_options(options, pose_options)
+        opts = " ".join([f"-{key}={value}" for key, value in opts.items()]) if opts else ""
+        flags = " -" + " -".join(flags) if flags else ""
+        overwrite = " -overwrite" if overwrite else ""
         
-
-        run_string = f"{rosetta_application} {protslurm.runners.options_flags_to_string(opts, flags, sep='-')}"
-        
+        # compile command
+        run_string = f"{rosetta_application} -out:path:all {output_dir} -in:file:s {pose_path} -out:prefix r{str(i).zfill(4)}_ -out:file:scorefile {rosettascore_path} {opts} {flags} {overwrite}"
         return run_string
 
 
